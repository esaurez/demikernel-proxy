// Copyright (c) Microsoft Corporation.
// Licensed under the MIT license.

#![feature(never_type)]
#![feature(extract_if)]
#![feature(hash_extract_if)]

//======================================================================================================================
// Imports
//======================================================================================================================

use ::anyhow::Result;
use ::demikernel::{
    demi_sgarray_t,
    runtime::types::{
        demi_opcode_t,
        demi_qresult_t,
    },
    LibOS,
    LibOSName,
    QDesc,
    QToken,
};
use std::net::SocketAddr;
use ::std::{
    collections::HashMap,
    env,
<<<<<<< HEAD
    net::{
        SocketAddr,
        SocketAddrV4
    },
=======
>>>>>>> ae848a57
    slice,
    str::FromStr,
    time::{
        Duration,
        Instant,
    },
};

//======================================================================================================================
// server()
//======================================================================================================================

struct TcpProxy {
    /// LibOS that handles incoming flow.
    catnap: LibOS,
    /// LibOS that handles outgoing flow.
    catloop: LibOS,
    /// Number of clients that are currently connected.
    nclients: usize,
    /// Remote socket address.
    remote_addr: SocketAddr,
    /// Socket for accepting incoming connections.
    local_socket: QDesc,
    /// Queue descriptors of incoming connections.
    incoming_qds: HashMap<QDesc, bool>,
    /// Maps a queue descriptor of an incoming connection to its respective outgoing connection.
    incoming_qds_map: HashMap<QDesc, QDesc>,
    /// Incoming operations that are pending.
    incoming_qts: Vec<QToken>,
    /// Maps a pending incoming operation to its respective queue descriptor.
    incoming_qts_map: HashMap<QToken, QDesc>,
    /// Queue descriptors of outgoing connections.
    outgoing_qds: HashMap<QDesc, bool>,
    /// Maps a queue descriptor of an outgoing connection to its respective incoming connection.
    outgoing_qds_map: HashMap<QDesc, QDesc>,
    /// Outgoing operations that are pending.
    outgoing_qts: Vec<QToken>,
    /// Maps a pending outgoing operation to its respective queue descriptor.
    outgoing_qts_map: HashMap<QToken, QDesc>,
}

impl TcpProxy {
    /// Expected length for the array of pending incoming operations.
    /// It controls the pre-allocated size of the array.
    /// Change this value accordingly so as to avoid allocations on the datapath.
    const INCOMING_LENGTH: usize = 1024;
    /// Expected length for the array of pending outgoing operations.
    /// It controls the pre-allocated size of the array.
    /// Change this value accordingly so as to avoid allocations on the datapath.
    const OUTGOING_LENGTH: usize = 1024;

    /// Instantiates a TCP proxy that accepts incoming flows from `local_addr` and forwards them to `remote_addr`.
    pub fn new(local_addr: SocketAddr, remote_addr: SocketAddr) -> Result<Self> {
        // Retrieve LibOS name from environment variables.
        let libos_name: LibOSName = match LibOSName::from_env() {
            Ok(libos_name) => libos_name.into(),
            Err(e) => anyhow::bail!("{:?}", e),
        };

        // Instantiate LibOS for handling incoming flows.
        let mut catnap: LibOS = match LibOS::new(libos_name) {
            Ok(libos) => libos,
            Err(e) => anyhow::bail!("failed to initialize libos (error={:?})", e),
        };

        // Instantiate LibOS for handling outgoing flows.
        let catloop: LibOS = match LibOS::new(LibOSName::Catloop) {
            Ok(libos) => libos,
            Err(e) => anyhow::bail!("failed to initialize libos (error={:?})", e),
        };

        // Setup local socket.
        let local_socket: QDesc = Self::setup_local_socket(&mut catnap, local_addr)?;

        Ok(Self {
            catnap,
            catloop,
            nclients: 0,
            remote_addr,
            local_socket,
            incoming_qts: Vec::with_capacity(Self::INCOMING_LENGTH),
            incoming_qts_map: HashMap::default(),
            outgoing_qts: Vec::with_capacity(Self::OUTGOING_LENGTH),
            outgoing_qts_map: HashMap::default(),
            incoming_qds: HashMap::default(),
            incoming_qds_map: HashMap::default(),
            outgoing_qds: HashMap::default(),
            outgoing_qds_map: (HashMap::default()),
        })
    }

    /// Runs the target TCP proxy.
    pub fn run(&mut self) -> Result<!> {
        // Time interval for dumping logs and statistics.
        // This was arbitrarily set, but keep in mind that too short intervals may negatively impact performance.
        let log_interval: Option<Duration> = Some(Duration::from_secs(1));
        // Time stamp when last log was dumped.
        let mut last_log: Instant = Instant::now();
        // Timeout for polling incoming operations.This was intentionally set to zero to force no waiting.
        let timeout_incoming: Option<Duration> = Some(Duration::from_secs(0));
        // Timeout for polling outgoing operations. This was intentionally set to zero to force no waiting.
        let timeout_outgoing: Option<Duration> = Some(Duration::from_secs(0));

        // Accept incoming connections.
        self.issue_accept()?;

        loop {
            // Dump statistics.
            if let Some(log_interval) = log_interval {
                if last_log.elapsed() > log_interval {
                    println!("INFO: {:?} clients connected", self.nclients);
                    last_log = Instant::now();
                }
            }

            // Poll incoming flows.
            if let Some(qr) = self.poll_incoming(timeout_incoming) {
                // Parse operation result.
                match qr.qr_opcode {
                    demi_opcode_t::DEMI_OPC_ACCEPT => self.handle_incoming_accept(&qr)?,
                    demi_opcode_t::DEMI_OPC_POP => self.handle_incoming_pop(&qr),
                    demi_opcode_t::DEMI_OPC_PUSH => self.handle_incoming_push(&qr),
                    demi_opcode_t::DEMI_OPC_FAILED => {
                        // Check if this is an unrecoverable error.
                        if qr.qr_ret != libc::ECONNRESET as i64 {
                            anyhow::bail!("operation failed")
                        }
                        println!("WARN: client reset connection");
                        let catnap_qd: QDesc = qr.qr_qd.into();
                        // It is safe to expect here because the queue descriptor must have been registered.
                        // All queue descriptors are registered when the connection is established.
                        let catloop_qd: QDesc = *self
                            .outgoing_qds_map
                            .get(&catnap_qd)
                            .expect("queue descriptor not registered");
                        self.close_client(catnap_qd, catloop_qd);
                    },
                    _ => unreachable!(),
                };
            }

            // Poll outgoing flows.
            if let Some(qr) = self.poll_outgoing(timeout_outgoing) {
                // Parse operation result.
                match qr.qr_opcode {
                    demi_opcode_t::DEMI_OPC_CONNECT => self.handle_outgoing_connect(&qr),
                    demi_opcode_t::DEMI_OPC_POP => self.handle_outgoing_pop(&qr),
                    demi_opcode_t::DEMI_OPC_PUSH => self.handle_outgoing_push(&qr),
                    demi_opcode_t::DEMI_OPC_FAILED => {
                        // Check if this is an unrecoverable error.
                        if qr.qr_ret != libc::ECONNRESET as i64 {
                            anyhow::bail!("operation failed")
                        }
                        println!("WARN: server reset connection");
                        let catloop_socket: QDesc = qr.qr_qd.into();
                        // It is safe to expect() here because the queue descriptor must have been registered.
                        // All queue descriptors are registered when the connection is established.
                        let catnap_socket: QDesc = *self
                            .incoming_qds_map
                            .get(&catloop_socket)
                            .expect("queue descriptor not registered");
                        self.close_client(catnap_socket, catloop_socket);
                    },
                    _ => unreachable!(),
                };
            }
        }
    }

    /// Registers an incoming operation that is waiting for completion (pending).
    /// This function fails if the operation is already registered in the table of pending incoming operations.
    fn register_incoming_operation(&mut self, qd: QDesc, qt: QToken) -> Result<()> {
        if self.incoming_qts_map.insert(qt, qd).is_some() {
            anyhow::bail!("incoming operation is already registered (qt={:?})", qt);
        }
        self.incoming_qts.push(qt);
        Ok(())
    }

    /// Registers an outgoing operation that is waiting for completion (pending).
    /// This function fails if the operation is already registered in the table of pending outgoing operations.
    fn register_outgoing_operation(&mut self, qd: QDesc, qt: QToken) -> Result<()> {
        if self.outgoing_qts_map.insert(qt, qd).is_some() {
            anyhow::bail!("outgoing operation is already registered (qt={:?})", qt);
        }
        self.outgoing_qts.push(qt);
        Ok(())
    }

    /// Issues an `accept()`operation.
    /// This function fails if the underlying `accept()` operation fails.
    fn issue_accept(&mut self) -> Result<()> {
        let qt: QToken = self.catnap.accept(self.local_socket)?;
        self.register_incoming_operation(self.local_socket, qt)?;
        Ok(())
    }

    /// Issues a `push()` operation in an incoming flow.
    /// This function fails if the underlying `push()` operation fails.
    fn issue_incoming_push(&mut self, qd: QDesc, sga: &demi_sgarray_t) -> Result<()> {
        let qt: QToken = self.catnap.push(qd, &sga)?;

        // It is safe to call except() here, because we just issued the `push()` operation,
        // queue tokens are unique, and thus the operation is ensured to not be registered.
        self.register_incoming_operation(qd, qt)
            .expect("incoming push() operration is already registered");

        Ok(())
    }

    /// Issues a `pop()` operation in an incoming flow.
    /// This function fails if the underlying `pop()` operation fails.
    fn issue_incoming_pop(&mut self, qd: QDesc) -> Result<()> {
        let qt: QToken = self.catnap.pop(qd, None)?;

        // It is safe to call except() here, because we just issued the `pop()` operation,
        // queue tokens are unique, and thus the operation is ensured to not be registered.
        self.register_incoming_operation(qd, qt)
            .expect("incoming pop() operration is already registered");

        // Set the flag to indicate that this flow has an inflight `pop()` operation.
        // It is safe to call except() here, because `qd` is ensured to be in the table of queue descriptors.
        // All queue descriptors are registered when connection is established.
        let catnap_inflight_pop: &mut bool = self
            .incoming_qds
            .get_mut(&qd)
            .expect("queue descriptor should be registered");
        *catnap_inflight_pop = true;

        Ok(())
    }

    /// Issues a `push()` operation in an outgoing flow.
    /// This function fails if the underlying `push()` operation fails.
    fn issue_outgoing_push(&mut self, qd: QDesc, sga: &demi_sgarray_t) -> Result<()> {
        let qt: QToken = self.catloop.push(qd, &sga)?;

        // It is safe to call except() here, because we just issued the `push()` operation,
        // queue tokens are unique, and thus the operation is ensured to not be registered.
        self.register_outgoing_operation(qd, qt)
            .expect("outgoing push() operration is already registered");

        Ok(())
    }

    /// Issues a `pop()` operation in an outgoing flow.
    /// This function fails if the underlying `pop()` operation fails.
    fn issue_outgoing_pop(&mut self, qd: QDesc) -> Result<()> {
        let qt: QToken = self.catloop.pop(qd, None)?;

        // It is safe to call except() here, because we just issued the `pop()` operation,
        // queue tokens are unique, and thus the operation is ensured to not be registered.
        self.register_outgoing_operation(qd, qt)
            .expect("outgoing pop() operration is already registered");

        // Set the flag to indicate that this flow has an inflight `pop()` operation.
        // It is safe to call except() here, because `qd` is ensured to be in the table of queue descriptors.
        // All queue descriptors are registered when connection is established.
        let catloop_inflight_pop: &mut bool = self
            .outgoing_qds
            .get_mut(&qd)
            .expect("queue descriptor should be registered");
        *catloop_inflight_pop = true;

        Ok(())
    }

    /// Handles the completion of an `accept()` operation.
    /// This function fails if we we fail to setup a connection with the remote address.
    fn handle_incoming_accept(&mut self, qr: &demi_qresult_t) -> Result<()> {
        let new_client_socket: QDesc = unsafe { qr.qr_value.ares.qd.into() };

        // Setup remote connection.
        let new_server_socket: QDesc = match self.catloop.socket(libc::AF_INET, libc::SOCK_STREAM, 0) {
            Ok(qd) => qd,
            Err(e) => anyhow::bail!("failed to create socket: {:?}", e.cause),
        };

        // Connect to remote address.
        match self.catloop.connect(new_server_socket, self.remote_addr) {
            // Operation succeeded, register outgoing operation.
            Ok(qt) => self.register_outgoing_operation(new_server_socket, qt)?,
            // Operation failed, close socket.
            Err(e) => {
                if let Err(e) = self.catloop.close(new_server_socket) {
                    // Failed to close socket, log error.
                    println!("ERROR: close failed (error={:?})", e);
                    println!("WARN: leaking socket descriptor (sockqd={:?})", new_server_socket);
                }
                anyhow::bail!("failed to connect socket: {:?}", e)
            },
        };

        // Accept another connection.
        if let Err(e) = self.issue_accept() {
            // Failed to issue accept operation, log error.
            println!("ERROR: accept failed (error={:?})", e);
        };

        self.incoming_qds.insert(new_client_socket, false);
        self.incoming_qds_map.insert(new_server_socket, new_client_socket);
        self.outgoing_qds.insert(new_server_socket, false);
        self.outgoing_qds_map.insert(new_client_socket, new_server_socket);

        Ok(())
    }

    /// Handles the completion of a `connect()` operation.
    fn handle_outgoing_connect(&mut self, qr: &demi_qresult_t) {
        let catloop_qd: QDesc = qr.qr_qd.into();

        // It is safe to call except() here, because `catloop_qd` is ensured to be in the table of queue descriptors.
        // All queue descriptors are registered when connection is established.
        let catnap_qd: QDesc = *self
            .incoming_qds_map
            .get(&catloop_qd)
            .expect("queue descriptor should be registered");

        // Issue a `pop()` operation in the outgoing flow.
        if let Err(e) = self.issue_incoming_pop(catnap_qd) {
            // Failed to issue pop operation, log error.
            println!("ERROR: pop failed (error={:?})", e);
        }

        self.nclients += 1;
        println!("INFO: {:?} clients connected", self.nclients);
    }

    /// Handles the completion of a `pop()` operation on an incoming flow.
    fn handle_incoming_pop(&mut self, qr: &demi_qresult_t) {
        let incoming_sga: demi_sgarray_t = unsafe { qr.qr_value.sga };
        let catnap_qd: QDesc = qr.qr_qd.into();

        // It is safe to call except() here, because `catnap_qd` is ensured to be in the table of queue descriptors.
        // All queue descriptors are registered when connection is established.
        let catloop_qd: QDesc = *self
            .outgoing_qds_map
            .get(&catnap_qd)
            .expect("queue descriptor should be registered");

        // Check if client closed connection.
        if incoming_sga.sga_segs[0].sgaseg_len == 0 {
            println!("INFO: client closed connection");
            self.close_client(catnap_qd, catloop_qd);
            return;
        }

        // Push SGA to concerned outgoing flow.
        let src: *mut libc::c_uchar = incoming_sga.sga_segs[0].sgaseg_buf as *mut libc::c_uchar;
        let len: usize = incoming_sga.sga_segs[0].sgaseg_len as usize;
        if let Ok(outgoing_sga) = self.catloop.sgaalloc(len) {
            // Copy.
            let dest: *mut libc::c_uchar = outgoing_sga.sga_segs[0].sgaseg_buf as *mut libc::c_uchar;
            Self::copy(src, dest, len);

            // Issue `push()` operation.
            if let Err(e) = self.issue_outgoing_push(catloop_qd, &outgoing_sga) {
                // Failed to issue push operation, log error.
                println!("ERROR: push failed (error={:?})", e);
            }

            // Release outgoing SGA.
            if let Err(e) = self.catloop.sgafree(outgoing_sga) {
                // Failed to release SGA, log error.
                println!("ERROR: sgafree failed (error={:?})", e);
                println!("WARN: leaking outgoing sga");
            }
        }

        // Release incoming SGA.
        if let Err(e) = self.catnap.sgafree(incoming_sga) {
            // Failed to release SGA, log error.
            println!("ERROR: sgafree failed (error={:?})", e);
            println!("WARN: leaking incoming sga");
        }

        // Pop more data from incoming flow.
        if let Err(e) = self.issue_incoming_pop(catnap_qd) {
            // Failed to issue pop operation, log error.
            println!("ERROR: pop failed (error={:?})", e);
        }
    }

    /// Handles the completion of a `pop()` operation on an outgoing flow.
    fn handle_outgoing_pop(&mut self, qr: &demi_qresult_t) {
        let outgoing_sga: demi_sgarray_t = unsafe { qr.qr_value.sga };
        let catloop_qd: QDesc = qr.qr_qd.into();

        // It is safe to call except() here, because `catloop_qd` is ensured to be in the table of queue descriptors.
        // All queue descriptors are registered when connection is established.
        let catnap_qd: QDesc = *self
            .incoming_qds_map
            .get(&catloop_qd)
            .expect("queue descriptor should be registered");

        // Check if server aborted connection.
        if outgoing_sga.sga_segs[0].sgaseg_len == 0 {
            unimplemented!("server aborted connection");
        }

        // Push SGA to concerned incoming flow.
        let src: *mut libc::c_uchar = outgoing_sga.sga_segs[0].sgaseg_buf as *mut libc::c_uchar;
        let len: usize = outgoing_sga.sga_segs[0].sgaseg_len as usize;
        if let Ok(incoming_sga) = self.catnap.sgaalloc(len) {
            // Copy.
            let dest: *mut libc::c_uchar = incoming_sga.sga_segs[0].sgaseg_buf as *mut libc::c_uchar;
            Self::copy(src, dest, len);

            // Issue `push()` operation.
            if let Err(e) = self.issue_incoming_push(catnap_qd, &incoming_sga) {
                // Failed to issue push operation, log error.
                println!("ERROR: push failed (error={:?})", e);
            }

            // Release incoming SGA.
            if let Err(e) = self.catnap.sgafree(incoming_sga) {
                // Failed to release SGA, log error.
                println!("ERROR: sgafree failed (error={:?})", e);
                println!("WARN: leaking incoming sga");
            }
        }

        // Release outgoing SGA.
        if let Err(e) = self.catloop.sgafree(outgoing_sga) {
            // Failed to release SGA, log error.
            println!("ERROR: sgafree failed (error={:?})", e);
            println!("WARN: leaking outgoing sga");
        }

        // Pop data from outgoing flow.
        if let Err(e) = self.issue_outgoing_pop(catloop_qd) {
            // Failed to issue pop operation, log error.
            println!("ERROR: pop failed (error={:?})", e);
        }
    }

    /// Handles the completion of a `push()` operation on an incoming flow.
    /// This will issue a pop operation on the incoming connection, if none is inflight.
    fn handle_incoming_push(&mut self, qr: &demi_qresult_t) {
        // Extract queue descriptor of incoming connection.
        let incoming_qd: QDesc = qr.qr_qd.into();

        // It is safe to call except() here, because `incoming_qd` is ensured to be in the table of queue descriptors.
        // All queue descriptors are registered when connection is established.
        let has_inflight_pop: bool = self
            .incoming_qds
            .get_mut(&incoming_qd)
            .expect("queue descriptor should be registered")
            .to_owned();

        // Issue a pop operation if none is inflight.
        if !has_inflight_pop {
            unreachable!("should have an incoming pop, but it hasn't (qd={:?})", incoming_qd);
        }
    }

    /// Handles the completion of a `push()` operation on an outgoing flow.
    /// This will issue a pop operation on the outgoing connection, if none is inflight.
    fn handle_outgoing_push(&mut self, qr: &demi_qresult_t) {
        // Extract queue descriptor of outgoing connection.
        let outgoing_qd: QDesc = qr.qr_qd.into();

        // It is safe to call except() here, because `outgoing_qd` is ensured to be in the table of queue descriptors.
        // All queue descriptors are registered when connection is established.
        let has_inflight_pop: bool = self
            .outgoing_qds
            .get_mut(&outgoing_qd)
            .expect("queue descriptor should be registered")
            .to_owned();

        // Issue a pop operation if none is inflight.
        if !has_inflight_pop {
            println!("INFO: issuing outgoing pop (qd={:?})", outgoing_qd);
            if let Err(e) = self.issue_outgoing_pop(outgoing_qd) {
                // Failed to issue pop operation, log error.
                println!("ERROR: pop failed (error={:?})", e);
            }
        }
    }

    // Closes an incoming flow.
    fn close_client(&mut self, catnap_socket: QDesc, catloop_socket: QDesc) {
        match self.catnap.close(catnap_socket) {
            Ok(_) => {
                println!("handle cancellation of tokens (catnap_socket={:?})", catnap_socket);
                self.incoming_qds.remove(&catnap_socket).unwrap();
                self.outgoing_qds_map.remove(&catnap_socket).unwrap();
                let qts_drained: HashMap<QToken, QDesc> = self.incoming_qts_map.extract_if(|_k, v| v == &catnap_socket).collect();
                let _: Vec<_> = self.incoming_qts.extract_if(|x| qts_drained.contains_key(x)).collect();
            },
            Err(e) => println!("ERROR: failed to close socket (error={:?})", e),
        }

        match self.catloop.close(catloop_socket) {
            Ok(_) => {
                println!("handle cancellation of tokens (catloop_socket={:?})", catloop_socket);
                self.outgoing_qds.remove(&catloop_socket).unwrap();
                self.incoming_qds_map.remove(&catloop_socket).unwrap();
                let qts_drained: HashMap<QToken, QDesc> = self.outgoing_qts_map.extract_if(|_k, v| v == &catloop_socket).collect();
                let _: Vec<_> = self.outgoing_qts.extract_if(|x| qts_drained.contains_key(x)).collect();
            },
            Err(e) => println!("ERROR: failed to close socket (error={:?})", e),
        }
        self.nclients -= 1;
    }

    /// Polls incoming operations that are pending, with a timeout.
    ///
    /// If any pending operation completes when polling, its result value is
    /// returned. If the timeout expires before an operation completes, or an
    /// error is encountered, None is returned instead.
    fn poll_incoming(&mut self, timeout: Option<Duration>) -> Option<demi_qresult_t> {
        match self.catnap.wait_any(&self.incoming_qts, timeout) {
            Ok((idx, qr)) => {
                let qt: QToken = self.incoming_qts.remove(idx);
                // It is safe to call except() here, because `qt` is ensured to be in the table of pending operations.
                // All queue tokens are registered in the table of pending operations when they are issued.
                self.incoming_qts_map
                    .remove(&qt)
                    .expect("queue token should be registered");
                Some(qr)
            },
            Err(e) if e.errno == libc::ETIMEDOUT => None,
            Err(e) => {
                println!("ERROR: unexpected error while polling incoming queue (error={:?})", e);
                None
            },
        }
    }

    /// Polls outgoing operations that are pending, with a timeout.
    ///
    /// If any pending operation completes when polling, its result value is
    /// returned. If the timeout expires before an operation completes, or an
    /// error is encountered, None is returned instead.
    fn poll_outgoing(&mut self, timeout: Option<Duration>) -> Option<demi_qresult_t> {
        match self.catloop.wait_any(&self.outgoing_qts, timeout) {
            Ok((idx, qr)) => {
                let qt: QToken = self.outgoing_qts.remove(idx);
                // It is safe to call except() here, because `qt` is ensured to be in the table of pending operations.
                // All queue tokens are registered in the table of pending operations when they are issued.
                self.outgoing_qts_map
                    .remove(&qt)
                    .expect("queue token should be registered");
                Some(qr)
            },
            Err(e) if e.errno == libc::ETIMEDOUT => None,
            Err(e) => {
                println!("ERROR: unexpected error while polling outgoing queue (error={:?})", e);
                None
            },
        }
    }

    /// Copies `len` bytes from `src` to `dest`.
    fn copy(src: *mut libc::c_uchar, dest: *mut libc::c_uchar, len: usize) {
        let src: &mut [u8] = unsafe { slice::from_raw_parts_mut(src, len) };
        let dest: &mut [u8] = unsafe { slice::from_raw_parts_mut(dest, len) };
        dest.clone_from_slice(src);
    }

    /// Setups local socket.
    fn setup_local_socket(catnap: &mut LibOS, local_addr: SocketAddr) -> Result<QDesc> {
        // Create local socket.
        let local_socket: QDesc = match catnap.socket(libc::AF_INET, libc::SOCK_STREAM, 0) {
            Ok(qd) => qd,
            Err(e) => anyhow::bail!("failed to create socket: {:?}", e.cause),
        };

        // Bind socket to local address.
        if let Err(e) = catnap.bind(local_socket, local_addr) {
            // Bind failed, close socket.
            if let Err(e) = catnap.close(local_socket) {
                // Close failed, log error.
                println!("ERROR: close failed (error={:?})", e);
                println!("WARN: leaking socket descriptor (sockqd={:?})", local_socket);
            }
            anyhow::bail!("bind failed: {:?}", e.cause)
        };

        // Enable socket to accept incoming connections.
        if let Err(e) = catnap.listen(local_socket, 16) {
            // Listen failed, close socket.
            if let Err(e) = catnap.close(local_socket) {
                // Close failed, log error.
                println!("ERROR: close failed (error={:?})", e);
                println!("WARN: leaking socket descriptor (sockqd={:?})", local_socket);
            }
            anyhow::bail!("listen failed: {:?}", e.cause)
        }

        Ok(local_socket)
    }
}

//======================================================================================================================
// main()
//======================================================================================================================

pub fn main() -> Result<()> {
    let args: Vec<String> = env::args().collect();

    // Check command line arguments.
    if args.len() < 3 {
        println!("Usage: {} local-address remote-address\n", &args[0]);
        return Ok(());
    }

<<<<<<< HEAD
    let local_addr: SocketAddr = SocketAddr::V4(SocketAddrV4::from_str(&args[1])?);
    let remote_addr: SocketAddr = SocketAddr::V4(SocketAddrV4::from_str(&args[2])?);
=======
    let local_addr: SocketAddr = SocketAddr::from_str(&args[1])?;
    let remote_addr: SocketAddr = SocketAddr::from_str(&args[2])?;
>>>>>>> ae848a57
    let mut proxy: TcpProxy = TcpProxy::new(local_addr, remote_addr)?;
    proxy.run()?;
}<|MERGE_RESOLUTION|>--- conflicted
+++ resolved
@@ -25,13 +25,6 @@
 use ::std::{
     collections::HashMap,
     env,
-<<<<<<< HEAD
-    net::{
-        SocketAddr,
-        SocketAddrV4
-    },
-=======
->>>>>>> ae848a57
     slice,
     str::FromStr,
     time::{
@@ -640,13 +633,8 @@
         return Ok(());
     }
 
-<<<<<<< HEAD
-    let local_addr: SocketAddr = SocketAddr::V4(SocketAddrV4::from_str(&args[1])?);
-    let remote_addr: SocketAddr = SocketAddr::V4(SocketAddrV4::from_str(&args[2])?);
-=======
     let local_addr: SocketAddr = SocketAddr::from_str(&args[1])?;
     let remote_addr: SocketAddr = SocketAddr::from_str(&args[2])?;
->>>>>>> ae848a57
     let mut proxy: TcpProxy = TcpProxy::new(local_addr, remote_addr)?;
     proxy.run()?;
 }